// =============================================================================
// PROJECT CHRONO - http://projectchrono.org
//
// Copyright (c) 2014 projectchrono.org
// All rights reserved.
//
// Use of this source code is governed by a BSD-style license that can be found
// in the LICENSE file at the top level of the distribution and at
// http://projectchrono.org/license-chrono.txt.
//
// =============================================================================
// Authors: Radu Serban
// =============================================================================
//
// M113 vehicle model.
//
// =============================================================================

#ifndef M113_VEHICLE_H
#define M113_VEHICLE_H

#include "chrono_vehicle/tracked_vehicle/ChTrackedVehicle.h"

#include "chrono_models/ChApiModels.h"
#include "chrono_models/vehicle/ChVehicleModelDefs.h"

namespace chrono {
namespace vehicle {
namespace m113 {

/// @addtogroup vehicle_models_m113
/// @{

/// Definition of an M113 tracked vehicle with segmented tracks.
/// Both single-pin and double-pin track assemblies can be used with this vehicle model.
class CH_MODELS_API M113_Vehicle : public ChTrackedVehicle {
  public:
    /// Construct the M113 vehicle within an automatically created Chrono system.
    M113_Vehicle(bool fixed,
                 TrackShoeType shoe_type,
                 DrivelineTypeTV driveline_type,
                 BrakeType brake_type,
                 ChContactMethod contact_method = ChContactMethod::NSC,
                 CollisionType chassis_collision_type = CollisionType::NONE);

    /// Construct the M113 vehicle within the specified Chrono system.
    M113_Vehicle(bool fixed,
                 TrackShoeType shoe_type,
                 DrivelineTypeTV driveline_type,
                 BrakeType brake_type,
                 ChSystem* system,
                 CollisionType chassis_collision_type = CollisionType::NONE);

    ~M113_Vehicle() {}

    /// Create the track shoes (default: true).
    void CreateTrack(bool val) { m_create_track = val; }

    /// Initialize the M113 vehicle at the specified location and orientation.
    virtual void Initialize(const ChCoordsys<>& chassisPos, double chassisFwdVel = 0) override;

  private:
    void Create(bool fixed,
                TrackShoeType shoe_type,
                DrivelineTypeTV driveline_type,
                BrakeType brake_type,
                CollisionType chassis_collision_type);

<<<<<<< HEAD
    TrackShoeType m_type;  ///< type of track assembly
=======
    bool m_create_track;
>>>>>>> 0c426aca
};

/// @} vehicle_models_m113

}  // end namespace m113
}  // end namespace vehicle
}  // end namespace chrono

#endif<|MERGE_RESOLUTION|>--- conflicted
+++ resolved
@@ -66,11 +66,7 @@
                 BrakeType brake_type,
                 CollisionType chassis_collision_type);
 
-<<<<<<< HEAD
-    TrackShoeType m_type;  ///< type of track assembly
-=======
     bool m_create_track;
->>>>>>> 0c426aca
 };
 
 /// @} vehicle_models_m113
